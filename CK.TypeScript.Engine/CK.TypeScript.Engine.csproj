<<<<<<< HEAD
<Project Sdk="Microsoft.NET.Sdk">
  <PropertyGroup>
    <TargetFramework>net8.0</TargetFramework>
  </PropertyGroup>
  <ItemGroup>
    <EmbeddedResource Include="../.yarn/releases/yarn-4.6.0.cjs" />
  </ItemGroup>
  <ItemGroup>
    <PackageReference Include="CK.Poco.Exc.Json.Engine" Version="30.0.0" />
    <ProjectReference Include="..\CK.EmbeddedResources.Globalization\CK.EmbeddedResources.Globalization.csproj" />
    <ProjectReference Include="..\CK.TypeScript\CK.TypeScript.csproj" />
    <ProjectReference Include="..\CK.TypeScript.CodeGen\CK.TypeScript.CodeGen.csproj" />
  </ItemGroup>
=======
﻿<Project Sdk="Microsoft.NET.Sdk">
    <PropertyGroup>
        <TargetFramework>net8.0</TargetFramework>
        <LangVersion>13</LangVersion>
    </PropertyGroup>
    <ItemGroup>
        <EmbeddedResource Include="../.yarn/releases/yarn-4.8.1.cjs" />
    </ItemGroup>
    <ItemGroup>
        <PackageReference Include="CK.Poco.Exc.Json.Engine" Version="29.1.0" />
        <ProjectReference Include="..\CK.Html.Transform\CK.Html.Transform.csproj" />
        <ProjectReference Include="..\CK.Less.Transform\CK.Less.Transform.csproj" />

        <ProjectReference Include="..\CK.ResourceSpace.Globalization\CK.ResourceSpace.Globalization.csproj" />
        <ProjectReference Include="..\CK.ResourceSpace.Assets\CK.ResourceSpace.Assets.csproj" />
        <ProjectReference Include="..\CK.ResourceSpace.Transformable\CK.ResourceSpace.Transformable.csproj" />
        <ProjectReference Include="..\CK.TypeScript.Transform\CK.TypeScript.Transform.csproj" />
        <ProjectReference Include="..\CK.TypeScript\CK.TypeScript.csproj" />
        <ProjectReference Include="..\CK.TypeScript.CodeGen\CK.TypeScript.CodeGen.csproj" />
        <!-- TypeScript Engine doesn't use the LiveEngine. This reference is here to bring the
             LiveEngine package and is used only to compute the relative path to the LiveEngine
             dll from the TargetProject path in order to compute the yarn "ck-watch" command that is
             "dotnet "$PROJECT_CWD/{relative}". -->
        <ProjectReference Include="..\CK.TypeScript.LiveEngine\CK.TypeScript.LiveEngine.csproj" />
    </ItemGroup>
>>>>>>> 2c47bcd5
</Project><|MERGE_RESOLUTION|>--- conflicted
+++ resolved
@@ -1,18 +1,3 @@
-<<<<<<< HEAD
-<Project Sdk="Microsoft.NET.Sdk">
-  <PropertyGroup>
-    <TargetFramework>net8.0</TargetFramework>
-  </PropertyGroup>
-  <ItemGroup>
-    <EmbeddedResource Include="../.yarn/releases/yarn-4.6.0.cjs" />
-  </ItemGroup>
-  <ItemGroup>
-    <PackageReference Include="CK.Poco.Exc.Json.Engine" Version="30.0.0" />
-    <ProjectReference Include="..\CK.EmbeddedResources.Globalization\CK.EmbeddedResources.Globalization.csproj" />
-    <ProjectReference Include="..\CK.TypeScript\CK.TypeScript.csproj" />
-    <ProjectReference Include="..\CK.TypeScript.CodeGen\CK.TypeScript.CodeGen.csproj" />
-  </ItemGroup>
-=======
 ﻿<Project Sdk="Microsoft.NET.Sdk">
     <PropertyGroup>
         <TargetFramework>net8.0</TargetFramework>
@@ -38,5 +23,4 @@
              "dotnet "$PROJECT_CWD/{relative}". -->
         <ProjectReference Include="..\CK.TypeScript.LiveEngine\CK.TypeScript.LiveEngine.csproj" />
     </ItemGroup>
->>>>>>> 2c47bcd5
 </Project>