{
  "name": "ck-ts-angular",
  "version": "0.0.0",
  "scripts": {
    "ng": "ng",
    "start": "ng serve",
    "build": "ng build",
    "watch": "ng build --watch --configuration development",
    "test": "jest",
    "ck-watch": "dotnet \"$PROJECT_CWD/../../bin/Debug/net8.0/CK.TypeScript.LiveEngine.dll\""
  },
  "private": true,
  "dependencies": {
    "@angular/common": "^19.2",
    "@angular/compiler": "^19.2",
    "@angular/core": "^19.2",
    "@angular/forms": "^19.2",
    "@angular/platform-browser": "^19.2",
    "@angular/platform-browser-dynamic": "^19.2",
    "@angular/router": "^19.2",
    "ng-zorro-antd": "^19",
    "rxjs": "~7.8",
    "tslib": "^2.3",
    "zone.js": "~0.15"
  },
  "devDependencies": {
    "@angular-devkit/build-angular": "^19.2.14",
    "@angular/cli": "^19.2.14",
    "@angular/compiler-cli": "^19.2",
    "@types/jest": "^29.5.14",
<<<<<<< HEAD
    "@types/node": "^22.7.9",
=======
    "@types/node": "^22.15.29",
>>>>>>> 2c47bcd5
    "@yarnpkg/sdks": "^3.2.2",
    "jest": "^29.7",
    "jest-environment-jsdom": "^30.0.0-beta.3",
    "jest-preset-angular": "^14.5.4",
    "jest-util": "^30.0.2",
    "ts-jest": "^29.3.4",
    "typescript": "~5.7.2"
  },
  "ckVersion": 1,
  "packageManager": "yarn@4.8.1"
}<|MERGE_RESOLUTION|>--- conflicted
+++ resolved
@@ -28,11 +28,7 @@
     "@angular/cli": "^19.2.14",
     "@angular/compiler-cli": "^19.2",
     "@types/jest": "^29.5.14",
-<<<<<<< HEAD
-    "@types/node": "^22.7.9",
-=======
     "@types/node": "^22.15.29",
->>>>>>> 2c47bcd5
     "@yarnpkg/sdks": "^3.2.2",
     "jest": "^29.7",
     "jest-environment-jsdom": "^30.0.0-beta.3",
