<<<<<<< HEAD
using FluentAssertions;
=======
using CK.Core;
using Shouldly;
>>>>>>> f019af13
using Namespace.Does.Not.Matter;
using NUnit.Framework;
using System;
using System.IO;
using System.Linq;
using static CK.Testing.MonitorTestHelper;

namespace CK.EmbeddedResources.Tests;

[TestFixture]
public class EmbeddedResourceTypeAttributeTests
{
    [Test]
    public void SomeType_has_a_Res_folder()
    {
        var resources = typeof( AssemblyResourcesTests ).Assembly.GetResources();

        var c = resources.CreateResourcesContainerForType( TestHelper.Monitor, typeof( SomeType ) );
        c.IsValid.ShouldBeTrue();

        // Reading content with the File Provider IFileInfo.
        var data = c.GetResource( "data.json" );
        using( var s = data.GetStream() )
        using( var r = new StreamReader( s ) )
        {
            r.ReadToEnd().Trim().ShouldBe( """{"Hello":"World"}""" );
        }

        // Reading content from a ResourceFolder.
<<<<<<< HEAD
        var locator2 = c.GetFolder( "" ).Resources.Single( r => r.ResourceName.SequenceEqual( "data.json" ) );
        locator2.Should().Be( data );
=======
        var locator2 = c.GetFolder( "" ).Resources.Single( r => r.LocalResourceName.Span.SequenceEqual( "data.json" ) );
        locator2.ShouldBe( data );
>>>>>>> f019af13

        using( var s = locator2.GetStream() )
        using( var r = new StreamReader( s ) )
        {
            r.ReadToEnd().Trim().ShouldBe( """{"Hello":"World"}""" );
        }

    }
}<|MERGE_RESOLUTION|>--- conflicted
+++ resolved
@@ -1,9 +1,4 @@
-<<<<<<< HEAD
-using FluentAssertions;
-=======
-using CK.Core;
 using Shouldly;
->>>>>>> f019af13
 using Namespace.Does.Not.Matter;
 using NUnit.Framework;
 using System;
@@ -33,13 +28,8 @@
         }
 
         // Reading content from a ResourceFolder.
-<<<<<<< HEAD
         var locator2 = c.GetFolder( "" ).Resources.Single( r => r.ResourceName.SequenceEqual( "data.json" ) );
-        locator2.Should().Be( data );
-=======
-        var locator2 = c.GetFolder( "" ).Resources.Single( r => r.LocalResourceName.Span.SequenceEqual( "data.json" ) );
         locator2.ShouldBe( data );
->>>>>>> f019af13
 
         using( var s = locator2.GetStream() )
         using( var r = new StreamReader( s ) )
