<<<<<<< HEAD
using FluentAssertions;
=======
using CK.Core;
using Shouldly;
>>>>>>> f019af13
using NUnit.Framework;
using System.IO;
using System.Linq;
using static CK.Testing.MonitorTestHelper;

namespace CK.EmbeddedResources.Tests;

[TestFixture]
public class FileSystemResourceContainerTests
{
    [Test]
    public void FileSystemResourceContainer_simple_tests()
    {
        var c = new FileSystemResourceContainer( TestHelper.TestProjectFolder, "This test" );

        // FileSystemResourceContainer works with the platform separator.
        var normalizedPrefix = TestHelper.TestProjectFolder.Path.Replace( Path.AltDirectorySeparatorChar, Path.DirectorySeparatorChar ) + Path.DirectorySeparatorChar;

        c.ResourcePrefix.ShouldBe( normalizedPrefix );

        c.GetFolder( "SomeType" ).IsValid.ShouldBeTrue();
        c.GetFolder( "C1/Res/" ).IsValid.ShouldBeTrue();
        c.GetFolder( "C1/Res" ).IsValid.ShouldBeTrue();
        c.GetResource( "AssemblyResourcesTests.cs" ).IsValid.ShouldBeTrue();

        c.TryGetResource( "SomeType/SomeType.cs", out var locator ).ShouldBeTrue();

<<<<<<< HEAD
        locator.FullResourceName.Should().Be( normalizedPrefix + "SomeType" + Path.DirectorySeparatorChar + "SomeType.cs" );
=======
        locator.ResourceName.ShouldBe( TestHelper.TestProjectFolder.AppendPart( "SomeType" ).AppendPart( "SomeType.cs" )
                                            .Path.Replace( Path.AltDirectorySeparatorChar, Path.DirectorySeparatorChar ) );
>>>>>>> f019af13
        var content = c.GetFolder( "SomeType" );
        content.AllResources.Count().ShouldBe( 2 );
        var theOne = content.Resources.Single();
<<<<<<< HEAD
        theOne.FullResourceName.Should().EndWith( $"{Path.DirectorySeparatorChar}SomeType.cs" );
=======
        theOne.ResourceName.ShouldEndWith( $"{Path.DirectorySeparatorChar}SomeType.cs" );
>>>>>>> f019af13
    }

    [Test]
    public void FileSystemResourceContainer_AllResources()
    {
        var c = new FileSystemResourceContainer( TestHelper.TestProjectFolder, "This test" );
        c.AllResources.ShouldContain( new ResourceLocator( c, c.ResourcePrefix + "FileSystemResourceContainerTests.cs" ) );
        c.AllResources.ShouldContain( new ResourceLocator( c, c.ResourcePrefix + $"C1{Path.DirectorySeparatorChar}Res{Path.DirectorySeparatorChar}data.json" ) );
    }

}<|MERGE_RESOLUTION|>--- conflicted
+++ resolved
@@ -1,9 +1,4 @@
-<<<<<<< HEAD
-using FluentAssertions;
-=======
-using CK.Core;
 using Shouldly;
->>>>>>> f019af13
 using NUnit.Framework;
 using System.IO;
 using System.Linq;
@@ -31,20 +26,11 @@
 
         c.TryGetResource( "SomeType/SomeType.cs", out var locator ).ShouldBeTrue();
 
-<<<<<<< HEAD
-        locator.FullResourceName.Should().Be( normalizedPrefix + "SomeType" + Path.DirectorySeparatorChar + "SomeType.cs" );
-=======
-        locator.ResourceName.ShouldBe( TestHelper.TestProjectFolder.AppendPart( "SomeType" ).AppendPart( "SomeType.cs" )
-                                            .Path.Replace( Path.AltDirectorySeparatorChar, Path.DirectorySeparatorChar ) );
->>>>>>> f019af13
+        locator.FullResourceName.ShouldBe( TestHelper.TestProjectFolder.AppendPart( "SomeType" ).AppendPart( "SomeType.cs" )
         var content = c.GetFolder( "SomeType" );
         content.AllResources.Count().ShouldBe( 2 );
         var theOne = content.Resources.Single();
-<<<<<<< HEAD
-        theOne.FullResourceName.Should().EndWith( $"{Path.DirectorySeparatorChar}SomeType.cs" );
-=======
-        theOne.ResourceName.ShouldEndWith( $"{Path.DirectorySeparatorChar}SomeType.cs" );
->>>>>>> f019af13
+        theOne.FullResourceName.ShouldEndWith( $"{Path.DirectorySeparatorChar}SomeType.cs" );
     }
 
     [Test]
