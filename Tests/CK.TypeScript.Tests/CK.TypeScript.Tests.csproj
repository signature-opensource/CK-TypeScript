--- conflicted
+++ resolved
@@ -1,42 +1,4 @@
 <Project Sdk="Microsoft.NET.Sdk">
-<<<<<<< HEAD
-  <PropertyGroup>
-    <TargetFramework>net8.0</TargetFramework>
-    <IsPackable>false</IsPackable>
-    <!-- This is required to test the TypeScript doncumentation from C# feature. -->
-    <GenerateDocumentationFile>true</GenerateDocumentationFile>
-  </PropertyGroup>
-  <ItemGroup>
-    <EmbeddedResource Include="TypeScriptFileAttr\Res\**\*.ts">
-      <LogicalName>ck@$([System.String]::new('%(RelativeDir)').Replace('\','/'))%(FileName)%(Extension)</LogicalName>
-    </EmbeddedResource>
-  </ItemGroup>
-  <ItemGroup>
-    <None Remove="TypeScriptFileAttr\Res\IAmHere.ts" />
-    <None Remove="TypeScriptFileAttr\Res\Some.private.ts" />
-  </ItemGroup>
-  <ItemGroup>
-    <PackageReference Include="CK.Testing.Nunit" Version="13.0.0" />
-    <PackageReference Include="Microsoft.NET.Test.Sdk" Version="17.11.1" />
-    <PackageReference Include="NUnit3TestAdapter" Version="4.6.0" />
-  </ItemGroup>
-  <ItemGroup>
-    <ProjectReference Include="..\..\CK.Testing.TypeScriptEngine\CK.Testing.TypeScriptEngine.csproj" />
-  </ItemGroup>
-  <ItemGroup>
-    <EmbeddedResource Update="TypeScriptFileAttr\Res\Some.private.ts">
-      <LogicalName>ck@$([System.String]::new('%(RelativeDir)').Replace('\','/'))%(FileName)%(Extension)</LogicalName>
-    </EmbeddedResource>
-    <EmbeddedResource Update="TypeScriptFileAttr\Res\IAmHere.ts">
-      <LogicalName>ck@$([System.String]::new('%(RelativeDir)').Replace('\','/'))%(FileName)%(Extension)</LogicalName>
-    </EmbeddedResource>
-  </ItemGroup>
-  <ItemGroup>
-    <Folder Include="TSGeneratedOnly\no_TypeScript_attribute_is_generated_when_referenced\ck-gen\CK\" />
-    <Folder Include="TSGeneratedOnly\no_TypeScript_attribute_is_generated_when_Type_appears_in_Aspect\ck-gen\CK\" />
-    <Folder Include="TSGeneratedOnly\with_date_and_guid\ck-gen\CK\" />
-  </ItemGroup>
-=======
     <PropertyGroup>
         <TargetFramework>net8.0</TargetFramework>
         <IsPackable>false</IsPackable>
@@ -46,6 +8,7 @@
 
     <ItemGroup>
         <PackageReference Include="CK.Testing.Nunit" Version="12.1.0" />
+        <PackageReference Include="CK.Testing.Nunit" Version="13.0.0" />
         <PackageReference Include="Microsoft.NET.Test.Sdk" Version="17.11.1" />
         <PackageReference Include="NUnit3TestAdapter" Version="4.6.0" />
     </ItemGroup>
@@ -60,5 +23,4 @@
         <Folder Include="TSGeneratedOnly\with_date_and_guid\ck-gen\CK\" />
         <Folder Include="TSInlineTests\recursive_type_dont_import_themselves\ck-gen\src\CK.TypeScript\" />
     </ItemGroup>
->>>>>>> 2c47bcd5
 </Project>