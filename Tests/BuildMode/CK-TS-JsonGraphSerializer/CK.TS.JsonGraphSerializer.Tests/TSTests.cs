using CK.Core;
using CK.Setup;
using CK.TypeScript;
using CK.Testing;
using NUnit.Framework;
using System.Threading.Tasks;
using static CK.Testing.MonitorTestHelper;

namespace CK.TS.JsonGraphSerializer.Tests;

[TestFixture]
public class MultipleTypeScriptTests
{
    public interface ISamplePoco : IPoco
    {
        string Data { get; set; }
        float Value { get; set; }
    }

    [TypeScriptPackage]
    [TypeScriptImportLibrary( "axios", ">=0.0.0-0", DependencyKind.Dependency, ForceUse = true )]
    public sealed class BringAxiosPackageAsDependency : TypeScriptPackage
    {
    }

    [TypeScriptPackage]
    [TypeScriptImportLibrary( "rxjs", ">=0.0.0-0", DependencyKind.PeerDependency, ForceUse = true )]
    public sealed class BringRxJSPackageAsPeerDependency : TypeScriptPackage
    {
    }

    [Test]
    public async Task Multiple_TypeScript_Async()
    {
        // We don't need any C# backend here.
        var engineConfig = TestHelper.CreateDefaultEngineConfiguration( compileOption: CompileOption.None );

        engineConfig.BasePath = TestHelper.TestProjectFolder;
        var binPath = engineConfig.FirstBinPath;
        binPath.Assemblies.Add( "CK.TS.JsonGraphSerializer" );
        binPath.Types.Add( typeof( ISamplePoco ), typeof( BringAxiosPackageAsDependency ), typeof( BringRxJSPackageAsPeerDependency ) );
<<<<<<< HEAD

        // Removed NpmPackage mode test because of versions resolution.
        //var ts1 = new TypeScriptBinPathAspectConfiguration()
        //{
        //    TargetProjectPath = "Clients/NpmPackage",
        //    IntegrationMode = CKGenIntegrationMode.NpmPackage,
        //    TypeFilterName = "TypeScriptN",
        //};
        //ts1.Types.Add( new TypeScriptTypeConfiguration( typeof( ISamplePoco ) ) );
=======
        var ts1 = new TypeScriptBinPathAspectConfiguration()
        {
            TargetProjectPath = "Clients/C1",
            TypeFilterName = "TypeScriptC1",
        };
        ts1.Types.Add( typeof( ISamplePoco ), null );
>>>>>>> 2c47bcd5

        var ts2 = new TypeScriptBinPathAspectConfiguration()
        {
            TargetProjectPath = "Clients/C2",
            IntegrationMode = CKGenIntegrationMode.Inline,
            TypeFilterName = "TypeScriptC2",
        };
        ts2.Types.Add( typeof( ISamplePoco ), null );

        engineConfig.EnsureAspect<TypeScriptAspectConfiguration>();
        //binPath.AddAspect( ts1 );
        //ts1.AddOtherConfiguration( ts2 );
        binPath.AddAspect( ts2 );

        await engineConfig.RunSuccessfullyAsync();

<<<<<<< HEAD
        // Removed NpmPackage mode test because of versions resolution.
        //var t1 = TestHelper.TestProjectFolder.Combine( "Clients/NpmPackage" );
        //await using var r1 = TestHelper.CreateTypeScriptRunner( t1 );
        //r1.Run();

        // Runs the Jest tests.
        var t2 = TestHelper.TestProjectFolder.Combine( "Clients/Inline" );
=======
        // Runs the Jest tests.
        var t1 = TestHelper.TestProjectFolder.Combine( "Clients/C1" );
        await using var r1 = TestHelper.CreateTypeScriptRunner( t1 );
        r1.Run();

        var t2 = TestHelper.TestProjectFolder.Combine( "Clients/C2" );
>>>>>>> 2c47bcd5
        await using var r2 = TestHelper.CreateTypeScriptRunner( t2 );
        r2.Run();
    }

}<|MERGE_RESOLUTION|>--- conflicted
+++ resolved
@@ -39,7 +39,6 @@
         var binPath = engineConfig.FirstBinPath;
         binPath.Assemblies.Add( "CK.TS.JsonGraphSerializer" );
         binPath.Types.Add( typeof( ISamplePoco ), typeof( BringAxiosPackageAsDependency ), typeof( BringRxJSPackageAsPeerDependency ) );
-<<<<<<< HEAD
 
         // Removed NpmPackage mode test because of versions resolution.
         //var ts1 = new TypeScriptBinPathAspectConfiguration()
@@ -49,14 +48,6 @@
         //    TypeFilterName = "TypeScriptN",
         //};
         //ts1.Types.Add( new TypeScriptTypeConfiguration( typeof( ISamplePoco ) ) );
-=======
-        var ts1 = new TypeScriptBinPathAspectConfiguration()
-        {
-            TargetProjectPath = "Clients/C1",
-            TypeFilterName = "TypeScriptC1",
-        };
-        ts1.Types.Add( typeof( ISamplePoco ), null );
->>>>>>> 2c47bcd5
 
         var ts2 = new TypeScriptBinPathAspectConfiguration()
         {
@@ -73,22 +64,12 @@
 
         await engineConfig.RunSuccessfullyAsync();
 
-<<<<<<< HEAD
         // Removed NpmPackage mode test because of versions resolution.
         //var t1 = TestHelper.TestProjectFolder.Combine( "Clients/NpmPackage" );
         //await using var r1 = TestHelper.CreateTypeScriptRunner( t1 );
         //r1.Run();
 
         // Runs the Jest tests.
-        var t2 = TestHelper.TestProjectFolder.Combine( "Clients/Inline" );
-=======
-        // Runs the Jest tests.
-        var t1 = TestHelper.TestProjectFolder.Combine( "Clients/C1" );
-        await using var r1 = TestHelper.CreateTypeScriptRunner( t1 );
-        r1.Run();
-
-        var t2 = TestHelper.TestProjectFolder.Combine( "Clients/C2" );
->>>>>>> 2c47bcd5
         await using var r2 = TestHelper.CreateTypeScriptRunner( t2 );
         r2.Run();
     }
