--- conflicted
+++ resolved
@@ -4,11 +4,7 @@
     <IsPackable>false</IsPackable>
   </PropertyGroup>
   <ItemGroup>
-<<<<<<< HEAD
     <PackageReference Include="CK.Testing.Nunit" Version="13.0.0" />
-=======
-    <PackageReference Include="CK.Testing.Nunit" Version="12.1.0" />
->>>>>>> 2c47bcd5
     <PackageReference Include="Microsoft.NET.Test.Sdk" Version="17.11.1" />
     <PackageReference Include="NUnit3TestAdapter" Version="4.6.0" />
   </ItemGroup>
